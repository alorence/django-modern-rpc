# coding: utf-8
import datetime

from modernrpc.core import rpc_method
from modernrpc.exceptions import RPCException, RPC_CUSTOM_ERROR_BASE
from modernrpc.helpers import get_builtin_date

# In this file, some methods are decorated with @rpc_method without parenthesis, some
# are decorated with @rpc_method(). Both notations are supported and must works the same way


@rpc_method()
def add(a, b):
    return a + b


@rpc_method
def divide(numerator, denominator, x=50, y=90, z=120, a=1, b=5, c=10):
    """
    Divide a numerator by a denominator
<<<<<<< HEAD
=======

>>>>>>> cd422e53
    :param numerator: The numerator
    :param denominator: The denominator
    :param x: useless, needed to check arguments ordering
    :param y: useless, needed to check arguments ordering
    :param z: useless, needed to check arguments ordering
    :param a: useless, needed to check arguments ordering
    :param b: useless, needed to check arguments ordering
    :param c: useless, needed to check arguments ordering
    :type numerator: int or double
    :type denominator: int or double
    :type x: int
    :type y: int
    :type z: int
    :type a: int
    :type b: int
    :type c: int
    :return:
    :rtype: int or double
    """
    return numerator / denominator


@rpc_method(name='customized_name')
def another_name():
    """This one will help to test method registration
    when name has been customized"""
    pass


class MyCustomException(RPCException):
    pass


@rpc_method
def raise_custom_exception():
    raise MyCustomException(RPC_CUSTOM_ERROR_BASE + 5, 'This is a test error')


@rpc_method()
def add_one_month(date):
    """Adds 31 days to the given date, and returns the result."""
    return get_builtin_date(date) + datetime.timedelta(days=31)


def existing_but_not_decorated():
    """This function help to validate only methods with decorator are effectively added to the registry"""
    return 42 * 42


@rpc_method
def get_invalid_result():
    """Return an oject instance that cannot be serialized in json or xml"""
    from django.http.response import HttpResponse
    return HttpResponse(content='dummy')<|MERGE_RESOLUTION|>--- conflicted
+++ resolved
@@ -18,10 +18,7 @@
 def divide(numerator, denominator, x=50, y=90, z=120, a=1, b=5, c=10):
     """
     Divide a numerator by a denominator
-<<<<<<< HEAD
-=======
 
->>>>>>> cd422e53
     :param numerator: The numerator
     :param denominator: The denominator
     :param x: useless, needed to check arguments ordering
